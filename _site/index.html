<!DOCTYPE html>
<html class="writer-html5" lang="en" >
<head>
    <meta charset="utf-8" />
    <meta http-equiv="X-UA-Compatible" content="IE=edge" />
    <meta name="viewport" content="width=device-width, initial-scale=1.0" /><meta name="description" content="Documentation for the kr8+ config management tool" /><meta name="author" content="Iceberg Tech" />
      <link rel="shortcut icon" href="img/favicon.ico" />
    <title>kr8+ Docs</title>
    <link rel="stylesheet" href="css/theme.css" />
    <link rel="stylesheet" href="css/theme_extra.css" />
        <link rel="stylesheet" href="https://cdnjs.cloudflare.com/ajax/libs/highlight.js/11.8.0/styles/github.min.css" />
    
      <script>
        // Current page data
        var mkdocs_page_name = "Home";
        var mkdocs_page_input_path = "index.md";
        var mkdocs_page_url = null;
      </script>
    
    <!--[if lt IE 9]>
      <script src="js/html5shiv.min.js"></script>
    <![endif]-->
      <script src="https://cdnjs.cloudflare.com/ajax/libs/highlight.js/11.8.0/highlight.min.js"></script>
      <script>hljs.highlightAll();</script> 
</head>

<body class="wy-body-for-nav" role="document">

  <div class="wy-grid-for-nav">
    <nav data-toggle="wy-nav-shift" class="wy-nav-side stickynav">
    <div class="wy-side-scroll">
      <div class="wy-side-nav-search">
          <a href="." class="icon icon-home"> kr8+ Docs
        </a><div role="search">
  <form id ="rtd-search-form" class="wy-form" action="./search.html" method="get">
      <input type="text" name="q" placeholder="Search docs" aria-label="Search docs" title="Type search term here" />
  </form>
</div>
      </div>

      <div class="wy-menu wy-menu-vertical" data-spy="affix" role="navigation" aria-label="Navigation menu">
              <ul class="current">
                <li class="toctree-l1 current"><a class="reference internal current" href="#">Home</a>
    <ul class="current">
    <li class="toctree-l2"><a class="reference internal" href="#why-use-kr8">Why use kr8+?</a>
    </li>
    </ul>
                </li>
              </ul>
              <ul>
                <li class="toctree-l1"><a class="reference internal" href="README-repo/">Repo Readme</a>
                </li>
              </ul>
              <ul>
                <li class="toctree-l1"><a class="reference internal" href="installation/">Installation</a>
                </li>
              </ul>
              <ul>
                <li class="toctree-l1"><a class="" href="https://github.com/ice-bergtech/kr8-examples">Examples 🔗</a>
                </li>
              </ul>
              <p class="caption"><span class="caption-text">Concepts</span></p>
              <ul>
                  <li class="toctree-l1"><a class="reference internal" href="concepts/overview/">Overview</a>
                  </li>
                  <li class="toctree-l1"><a class="reference internal" href="concepts/clusters/">Clusters</a>
                  </li>
                  <li class="toctree-l1"><a class="reference internal" href="concepts/components/">Components</a>
                  </li>
                  <li class="toctree-l1"><a class="reference internal" href="concepts/nativefuncs/">Native Funcs</a>
                  </li>
              </ul>
              <p class="caption"><span class="caption-text">Json Schemas</span></p>
              <ul>
                  <li class="toctree-l1"><a class="reference internal" href="schemas/kr8-plus-cluster-schema.json">Cluster</a>
                  </li>
                  <li class="toctree-l1"><a class="reference internal" href="schemas/kr8-plus-component-schema.json">Component</a>
                  </li>
              </ul>
              <p class="caption"><span class="caption-text">Cmd Docs</span></p>
              <ul>
                  <li class="toctree-l1"><a class="reference internal" href="cmd/kr8/">kr8</a>
                  </li>
                  <li class="toctree-l1"><a class="reference internal" href="cmd/kr8_version/">kr8 version</a>
                  </li>
                  <li class="toctree-l1"><a class="reference internal" href="cmd/kr8_generate/">kr8 generate</a>
                  </li>
                  <li class="toctree-l1"><a class="reference internal" href="cmd/kr8_format/">kr8 format</a>
                  </li>
                  <li class="toctree-l1"><a class="reference internal" >kr8 get</a>
    <ul>
                <li class="toctree-l2"><a class="reference internal" href="cmd/kr8_get/">kr8 get</a>
                </li>
                <li class="toctree-l2"><a class="reference internal" href="cmd/kr8_get_clusters/">kr8 get clusters</a>
                </li>
                <li class="toctree-l2"><a class="reference internal" href="cmd/kr8_get_components/">kr8 get components</a>
                </li>
                <li class="toctree-l2"><a class="reference internal" href="cmd/kr8_get_params/">kr8 get params</a>
                </li>
    </ul>
                  </li>
                  <li class="toctree-l1"><a class="reference internal" >kr8 init</a>
    <ul>
                <li class="toctree-l2"><a class="reference internal" href="cmd/kr8_init/">kr8 init</a>
                </li>
                <li class="toctree-l2"><a class="reference internal" href="cmd/kr8_init_cluster/">kr8 init cluster</a>
                </li>
                <li class="toctree-l2"><a class="reference internal" href="cmd/kr8_init_component/">kr8 init component</a>
                </li>
                <li class="toctree-l2"><a class="reference internal" href="cmd/kr8_init_repo/">kr8 init repo</a>
                </li>
    </ul>
                  </li>
                  <li class="toctree-l1"><a class="reference internal" >kr8 jsonnet</a>
    <ul>
                <li class="toctree-l2"><a class="reference internal" href="cmd/kr8_jsonnet/">kr8 jsonnet</a>
                </li>
                <li class="toctree-l2"><a class="reference internal" href="cmd/kr8_jsonnet_render/">kr8 jsonnet render</a>
                </li>
    </ul>
                  </li>
                  <li class="toctree-l1"><a class="reference internal" >kr8 render</a>
    <ul>
                <li class="toctree-l2"><a class="reference internal" href="cmd/kr8_render/">kr8 render</a>
                </li>
                <li class="toctree-l2"><a class="reference internal" href="cmd/kr8_render_helm/">kr8 render helm</a>
                </li>
                <li class="toctree-l2"><a class="reference internal" href="cmd/kr8_render_jsonnet/">kr8 render jsonnet</a>
                </li>
    </ul>
                  </li>
              </ul>
              <p class="caption"><span class="caption-text">Godocs</span></p>
              <ul>
                  <li class="toctree-l1"><a class="reference internal" href="godoc/kr8-cmd/">kr8+</a>
<<<<<<< HEAD
                  </li>
                  <li class="toctree-l1"><a class="reference internal" href="godoc/kr8-types/">kr8+ types</a>
                  </li>
                  <li class="toctree-l1"><a class="reference internal" href="godoc/kr8-generate/">kr8+ generate</a>
                  </li>
                  <li class="toctree-l1"><a class="reference internal" href="godoc/kr8-cache/">kr8+ generate caching</a>
                  </li>
                  <li class="toctree-l1"><a class="reference internal" href="godoc/kr8-native-functions/">kr8+ Jsonnet Native Functions</a>
                  </li>
                  <li class="toctree-l1"><a class="reference internal" href="godoc/kr8-init/">kr8+ init</a>
                  </li>
                  <li class="toctree-l1"><a class="reference internal" href="godoc/kr8-jsonnet/">kr8+ jsonnet</a>
                  </li>
=======
                  </li>
                  <li class="toctree-l1"><a class="reference internal" href="godoc/kr8-types/">kr8+ types</a>
                  </li>
                  <li class="toctree-l1"><a class="reference internal" href="godoc/kr8-generate/">kr8+ generate</a>
                  </li>
                  <li class="toctree-l1"><a class="reference internal" href="godoc/kr8-cache/">kr8+ generate caching</a>
                  </li>
                  <li class="toctree-l1"><a class="reference internal" href="godoc/kr8-native-functions/">kr8+ Jsonnet Native Functions</a>
                  </li>
                  <li class="toctree-l1"><a class="reference internal" href="godoc/kr8-init/">kr8+ init</a>
                  </li>
                  <li class="toctree-l1"><a class="reference internal" href="godoc/kr8-jsonnet/">kr8+ jsonnet</a>
                  </li>
>>>>>>> 61e6fcc2
                  <li class="toctree-l1"><a class="reference internal" href="godoc/kr8-util/">kr8+ util</a>
                  </li>
                  <li class="toctree-l1"><a class="reference internal" href="godoc/types/">types</a>
                  </li>
              </ul>
      </div>
    </div>
    </nav>

    <section data-toggle="wy-nav-shift" class="wy-nav-content-wrap">
      <nav class="wy-nav-top" role="navigation" aria-label="Mobile navigation menu">
          <i data-toggle="wy-nav-top" class="fa fa-bars"></i>
          <a href=".">kr8+ Docs</a>
        
      </nav>
      <div class="wy-nav-content">
        <div class="rst-content"><div role="navigation" aria-label="breadcrumbs navigation">
  <ul class="wy-breadcrumbs">
    <li><a href="." class="icon icon-home" aria-label="Docs"></a></li>
      <li class="breadcrumb-item active">Home</li>
    <li class="wy-breadcrumbs-aside">
          <a href="https://github.com/ice-bergtech/kr8/blob/main/docs/index.md" class="icon icon-github"> Edit on GitHub</a>
    </li>
  </ul>
  <hr/>
</div>
          <div role="main" class="document" itemscope="itemscope" itemtype="http://schema.org/Article">
            <div class="section" itemprop="articleBody">
              
                <h1 id="kr8">kr8+</h1>
<p><strong>kr8+</strong> is an opinionated Kubernetes cluster configuration management tool designed to simplify and standardize the process of managing Kubernetes clusters.
By leveraging best practices and providing a structured approach, <strong>kr8+</strong> helps DevOps teams streamline their workflows and maintain consistency across multiple environments.</p>
<p><strong>kr8+</strong> consists of:</p>
<ul>
<li><a href="https://github.com/ice-bergtech/kr8">kr8+</a> - A Go binary for rendering manifests</li>
<li><a href="https://pkg.go.dev/github.com/google/go-jsonnet">go-jsonnet</a> <code>v0.20.0</code></li>
<li><a href="https://github.com/ghodss/yaml">ghodss/yaml</a> <code>v1.0.0</code></li>
<li><a href="https://github.com/grafana/tanka/pkg/helm">Grafana/tanka helm</a> <code>v0.27.1</code></li>
<li><a href="https://github.com/kubernetes/kompose">kubernetes/kompose</a> <code>v1.35.0</code></li>
<li><a href="https://pkg.go.dev/github.com/Masterminds/sprig#section-readme">Masterminds/sprig v3 Template Library</a> - <a href="https://masterminds.github.io/sprig/">Template Docs</a> <code>v3.2.3</code></li>
</ul>
<h2 id="why-use-kr8">Why use kr8+?</h2>
<ul>
<li><strong>Standardization</strong>: Ensures consistency across Kubernetes clusters, reducing errors and improving maintainability.</li>
<li><strong>Simplicity</strong>: Provides a straightforward approach to complex Kubernetes configurations, making it easier for teams to adopt.</li>
<li><strong>Scalability</strong>: Designed to support clusters of all sizes, from simple single-node setups to large-scale production environments.</li>
</ul>
<p><img alt="kr8+ workflow" src="diagram/kr8-workflow.png" /></p>
<p>To get started, check out one of the following:</p>
<ul>
<li><a href="installation/">Installation</a></li>
<li><a href="https://github.com/ice-bergtech/kr8/tree/main/example">Examples</a></li>
<li><a href="concepts/overview/">Concepts</a></li>
<li><a href="concepts/clusters/">Cluster concept</a></li>
<li><a href="concepts/components/">Component Concept</a></li>
</ul>
<p>For documentation of the code, see the godoc directory:</p>
<ul>
<li><a href="godoc/kr8-cmd/">cmd</a> - how kr8+ processes commands and flags</li>
<li><a href="godoc/kr8-jsonnet/">pkg/jvm</a> - how kr8+ processes jsonnet</li>
<li><a href="godoc/kr8-types/">pkg/types</a> - standard types used by kr8+</li>
<li><a href="godoc/kr8-util/">pkg/util</a> - utility functions used by kr8+</li>
</ul>
<p><img alt="kr8+ Gopher" src="kr8_gopher.png" /></p>
              
            </div>
          </div><footer>
    <div class="rst-footer-buttons" role="navigation" aria-label="Footer Navigation">
        <a href="README-repo/" class="btn btn-neutral float-right" title="Repo Readme">Next <span class="icon icon-circle-arrow-right"></span></a>
    </div>

  <hr/>

  <div role="contentinfo">
    <!-- Copyright etc -->
  </div>

  Built with <a href="https://www.mkdocs.org/">MkDocs</a> using a <a href="https://github.com/readthedocs/sphinx_rtd_theme">theme</a> provided by <a href="https://readthedocs.org">Read the Docs</a>.
</footer>
          
        </div>
      </div>

    </section>

  </div>

  <div class="rst-versions" role="note" aria-label="Versions">
  <span class="rst-current-version" data-toggle="rst-current-version">
    
        <span>
          <a href="https://github.com/ice-bergtech/kr8/" class="fa fa-github" style="color: #fcfcfc"> GitHub</a>
        </span>
    
    
    
      <span><a href="README-repo/" style="color: #fcfcfc">Next &raquo;</a></span>
    
  </span>
</div>
    <script src="js/jquery-3.6.0.min.js"></script>
    <script>var base_url = ".";</script>
    <script src="js/theme_extra.js"></script>
    <script src="js/theme.js"></script>
      <script src="search/main.js"></script>
    <script>
        jQuery(function () {
            SphinxRtdTheme.Navigation.enable(true);
        });
    </script>

</body>
</html>

<!--
MkDocs version : 1.6.1
<<<<<<< HEAD
Build Date UTC : 2025-05-02 08:21:46.517546+00:00
=======
Build Date UTC : 2025-05-02 07:09:21.871077+00:00
>>>>>>> 61e6fcc2
--><|MERGE_RESOLUTION|>--- conflicted
+++ resolved
@@ -133,7 +133,6 @@
               <p class="caption"><span class="caption-text">Godocs</span></p>
               <ul>
                   <li class="toctree-l1"><a class="reference internal" href="godoc/kr8-cmd/">kr8+</a>
-<<<<<<< HEAD
                   </li>
                   <li class="toctree-l1"><a class="reference internal" href="godoc/kr8-types/">kr8+ types</a>
                   </li>
@@ -147,21 +146,6 @@
                   </li>
                   <li class="toctree-l1"><a class="reference internal" href="godoc/kr8-jsonnet/">kr8+ jsonnet</a>
                   </li>
-=======
-                  </li>
-                  <li class="toctree-l1"><a class="reference internal" href="godoc/kr8-types/">kr8+ types</a>
-                  </li>
-                  <li class="toctree-l1"><a class="reference internal" href="godoc/kr8-generate/">kr8+ generate</a>
-                  </li>
-                  <li class="toctree-l1"><a class="reference internal" href="godoc/kr8-cache/">kr8+ generate caching</a>
-                  </li>
-                  <li class="toctree-l1"><a class="reference internal" href="godoc/kr8-native-functions/">kr8+ Jsonnet Native Functions</a>
-                  </li>
-                  <li class="toctree-l1"><a class="reference internal" href="godoc/kr8-init/">kr8+ init</a>
-                  </li>
-                  <li class="toctree-l1"><a class="reference internal" href="godoc/kr8-jsonnet/">kr8+ jsonnet</a>
-                  </li>
->>>>>>> 61e6fcc2
                   <li class="toctree-l1"><a class="reference internal" href="godoc/kr8-util/">kr8+ util</a>
                   </li>
                   <li class="toctree-l1"><a class="reference internal" href="godoc/types/">types</a>
@@ -278,9 +262,5 @@
 
 <!--
 MkDocs version : 1.6.1
-<<<<<<< HEAD
-Build Date UTC : 2025-05-02 08:21:46.517546+00:00
-=======
 Build Date UTC : 2025-05-02 07:09:21.871077+00:00
->>>>>>> 61e6fcc2
 -->