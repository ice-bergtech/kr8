package cmd

import (
	"encoding/json"
	"os"
	"strings"

	"github.com/AlecAivazis/survey/v2"
	"github.com/hashicorp/go-getter"
	"github.com/rs/zerolog/log"
	"github.com/spf13/cobra"
)

var (
	flagInitUrl         string
	real_url            string
	flagInitClName      string
	flagInitClPath      string
	flagInitCoName      string
	flagInitCoPath      string
	flagInitCoType      string
	flagInitInteractive bool
	//initSkipDocs    bool
)

// initCmd represents the init command
var initCmd = &cobra.Command{
	Use:   "init",
	Short: "Initialize kr8 config repos, components and clusters",
	Long: `kr8 requires specific directories and exists for its config to work.
This init command helps in creating directory structure for repos, clusters and 
components`,
	//Run: func(cmd *cobra.Command, args []string) {},
	// Directory tree:
	//   components/
	//   clusters/
	//   lib/
	//   generated/
}

var initCluster = &cobra.Command{
	Use:   "cluster",
	Short: "Init a new cluster config file",
	Long:  "Initialize a new cluster configuration file",
	Run: func(cmd *cobra.Command, args []string) {
		cSpec := ClusterSpec{
			Name:               flagInitClName,
			ClusterDir:         flagInitClPath,
			PostProcessor:      "function(input) input",
			GenerateDir:        "generated",
			GenerateShortNames: false,
			PruneParams:        false,
		}
		// Get cluster name, path from user if not set
		if flagInitInteractive {
			prompt := &survey.Input{
				Message: "Set the cluster name",
				Default: flagInitClName,
			}
			survey.AskOne(prompt, &cSpec.Name)

			prompt = &survey.Input{
				Message: "Set the cluster path",
				Default: flagInitClPath,
			}
			survey.AskOne(prompt, &cSpec.ClusterDir)

			promptB := &survey.Confirm{
				Message: "Generate short names for output file names?",
				Default: cSpec.GenerateShortNames,
			}
			survey.AskOne(promptB, &cSpec.GenerateShortNames)

			promptB = &survey.Confirm{
				Message: "Prune component parameters?",
				Default: cSpec.PruneParams,
			}
			survey.AskOne(promptB, &cSpec.PruneParams)

			prompt = &survey.Input{
				Message: "Set the cluster spec post-processor",
				Default: cSpec.PostProcessor,
			}
			survey.AskOne(prompt, &cSpec.PostProcessor)
		}
		// Generate the jsonnet file based on the config
		fatalErrorCheck(generateClusterJsonnet(cSpec), "Error generating cluster jsonnet file")
	},
}

// Write out a struct to a specified path and file
func writeInitializedStruct(filename string, path string, objStruct interface{}) error {
	fatalErrorCheck(os.MkdirAll(rootConfig.ComponentDir, 0755), "error creating component directory")

	jsonStr, errJ := json.MarshalIndent(objStruct, "", "  ")
	fatalErrorCheck(errJ, "error marshalling component jsonnet to json")

	jsonStrFormatted, errF := formatJsonnetString(string(jsonStr))
	fatalErrorCheck(errF, "error formatting component jsonnet to json")

	return (os.WriteFile(path+"/"+filename, []byte(jsonStrFormatted), 0644))
}

func generateClusterJsonnet(cSpec ClusterSpec) error {
	filename := "cluster.jsonnet"
	clusterJson := ClusterJsonnet{
		ClusterSpec: cSpec,
		Cluster:     Cluster{Name: cSpec.Name},
		Components:  map[string]ClusterComponent{},
	}
	clOutDir := rootConfig.ClusterDir + "/" + flagInitClName
	if flagInitClPath != "" {
		clOutDir = flagInitClPath
	}
	return writeInitializedStruct(filename, clOutDir, clusterJson)
}

var initComponent = &cobra.Command{
	Use:   "component",
	Short: "Init a new component config file",
	Long:  "Initialize a new component configuration file",
	Run: func(cmd *cobra.Command, args []string) {
		// Get component name, path and type from user if not set
		if flagInitInteractive {
			prompt := &survey.Input{
				Message: "Enter component name",
				Default: flagInitCoName,
			}
			survey.AskOne(prompt, &flagInitCoName)

			prompt = &survey.Input{
				Message: "Enter component path",
				Default: flagInitCoPath,
			}
			survey.AskOne(prompt, &flagInitCoPath)

			promptS := &survey.Select{
				Message: "Select component type",
				Options: []string{"jsonnet", "yml", "tpl", "chart"},
			}
			survey.AskOne(promptS, &flagInitCoType)
		}
		generateComponentJsonnet()
	},
}

// Generate default component kr8_spec values and store in params.jsonnet
// Based on the type:
// jsonnet: create a component.jsonnet file and reference it from the params.jsonnet file
// yml: leave a note in the params.jsonnet file about where and how the yml files can be referenced
// chart: generate a simple taskfile that handles vendoring the chart data
func generateComponentJsonnet() error {

	compJson := ComponentJsonnet{
		Kr8Spec: ComponentSpec{
			Kr8_allparams:         false,
			Kr8_allclusters:       false,
			DisableOutputDirClean: false,
			Includes:              []interface{}{},
			ExtFiles:              map[string]string{},
			JPaths:                []string{},
		},
		ReleaseName: strings.ReplaceAll(flagInitCoName, "_", "-"),
		Namespace:   "Default",
		Version:     "1.0.0",
	}
	switch flagInitCoType {
	case "jsonnet":
		compJson.Kr8Spec.Includes = append(compJson.Kr8Spec.Includes, "component.jsonnet")
	case "yml":
		compJson.Kr8Spec.Includes = append(compJson.Kr8Spec.Includes, IncludeFileEntryStruct{File: "input.yml", DestName: "glhf"})
	case "tpl":
		compJson.Kr8Spec.Includes = append(compJson.Kr8Spec.Includes, IncludeFileEntryStruct{File: "README.tpl", DestDir: "docs", DestExt: "md"})
	case "chart":
		break
	default:
		break
	}

	filename := "params.jsonnet"
	componentDir := rootConfig.ClusterDir + "/" + flagInitCoName
	if flagInitCoPath != "" {
		componentDir = flagInitCoPath
	}

	return writeInitializedStruct(filename, componentDir, compJson)
}

var repoCmd = &cobra.Command{
	Use:   "repo dir",
	Args:  cobra.MinimumNArgs(1),
	Short: "Initialize a new kr8 config repo",
	Long: `Initialize a new kr8 config repo by downloading the kr8 config skeleton repo
and initialize a git repo so you can get started`,
	Run: func(cmd *cobra.Command, args []string) {
<<<<<<< HEAD

		if len(args) < 1 {
			log.Fatal().Msg("Must specify a destination")
		}

		if flagInitUrl != "" {
			real_url = flagInitUrl
=======
		if dl_url != "" {
			real_url = dl_url
>>>>>>> caaa4492
		} else {
			log.Fatal().Msg("Must specify a URL arg")
		}
		// Get the current working directory
		pwd, err := os.Getwd()
		fatalErrorCheck(err, "Error getting working directory")

		// Download the skeletion directory
		log.Debug().Msg("Downloading skeleton repo from " + real_url)
		client := &getter.Client{
			Src:  real_url,
			Dst:  args[0],
			Pwd:  pwd,
			Mode: getter.ClientModeAny,
		}

		fatalErrorCheck(client.Get(), "Error getting repo")

		// Check for .git folder
		if _, err := os.Stat(args[0] + "/.git"); !os.IsNotExist(err) {
			log.Debug().Msg("Removing .git directory")
			os.RemoveAll(args[0] + "/.git")
		}
	},
}

func init() {
	RootCmd.AddCommand(initCmd)
	initCmd.AddCommand(repoCmd)
	initCmd.AddCommand(initCluster)
	initCmd.AddCommand(initComponent)

	initCmd.PersistentFlags().BoolVarP(&flagInitInteractive, "interactive", "i", false, "Initialize a resource interactivly")

	repoCmd.PersistentFlags().StringVar(&flagInitUrl, "url", "", "Source of skeleton directory to create repo from")

	initCluster.Flags().StringVarP(&flagInitClName, "name", "o", "cluster-tpl", "Cluster name")
	initCluster.Flags().StringVarP(&flagInitClPath, "path", "p", "clusters", "Cluster path")

	initComponent.Flags().StringVarP(&flagInitCoName, "name", "o", "component-tpl", "Component name")
	initComponent.Flags().StringVarP(&flagInitCoPath, "path", "p", "components", "Component path")
	initComponent.Flags().StringVarP(&flagInitCoType, "type", "t", "jsonnet", "Component type, one of: [`jsonnet`, `yml`, `chart`]")

}<|MERGE_RESOLUTION|>--- conflicted
+++ resolved
@@ -193,18 +193,8 @@
 	Long: `Initialize a new kr8 config repo by downloading the kr8 config skeleton repo
 and initialize a git repo so you can get started`,
 	Run: func(cmd *cobra.Command, args []string) {
-<<<<<<< HEAD
-
-		if len(args) < 1 {
-			log.Fatal().Msg("Must specify a destination")
-		}
-
-		if flagInitUrl != "" {
-			real_url = flagInitUrl
-=======
 		if dl_url != "" {
 			real_url = dl_url
->>>>>>> caaa4492
 		} else {
 			log.Fatal().Msg("Must specify a URL arg")
 		}
