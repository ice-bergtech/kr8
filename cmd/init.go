--- conflicted
+++ resolved
@@ -82,16 +82,6 @@
 			}
 			util.FatalErrorCheck("Invalid cluster name", survey.AskOne(prompt, &cSpec.Name))
 
-<<<<<<< HEAD
-			prompt = &survey.Input{
-				Message: "Set the cluster configuration directory",
-				Default: RootConfig.ClusterDir,
-				Help:    "Set the root directory for the new cluster",
-			}
-			util.FatalErrorCheck("Invalid cluster directory", survey.AskOne(prompt, &cSpec.ClusterOutputDir))
-
-=======
->>>>>>> 2b9d99fa
 			promptB := &survey.Confirm{
 				Message: "Generate short names for output file names?",
 				Default: cSpec.GenerateShortNames,
