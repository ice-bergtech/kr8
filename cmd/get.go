// Copyright © 2019 kubecfg Authors
//
// Licensed under the Apache License, Version 2.0 (the "License");
// you may not use this file except in compliance with the License.
// You may obtain a copy of the License at
//
//     http://www.apache.org/licenses/LICENSE-2.0
//
// Unless required by applicable law or agreed to in writing, software
// distributed under the License is distributed on an "AS IS" BASIS,
// WITHOUT WARRANTIES OR CONDITIONS OF ANY KIND, either express or implied.
// See the License for the specific language governing permissions and
// limitations under the License.

package cmd

import (
	"github.com/olekukonko/tablewriter"
	"github.com/spf13/cobra"
	"github.com/tidwall/gjson"

	"fmt"
	"os"

	"github.com/rs/zerolog/log"
)

// getCmd represents the get command
var getCmd = &cobra.Command{
	Use:   "get",
	Short: "Display one or many kr8 resources",
	Long:  `Displays information about kr8 resources such as clusters and components`,
}

var (
	printRaw bool
)

type CmdGetOptions struct {
	ClusterParams string
	NoTable       bool
	FieldName     string
	Cluster       string
	Component     string
}

var cmdGetFlags CmdGetOptions

func init() {
	RootCmd.AddCommand(getCmd)
	getCmd.PersistentFlags().StringVarP(&cmdGetFlags.ClusterParams, "clusterparams", "p", "", "provide cluster params as single file - can be combined with --cluster to override cluster")

	// clusters
	getCmd.AddCommand(getClustersCmd)
	getClustersCmd.PersistentFlags().BoolVarP(&cmdGetFlags.NoTable, "raw", "r", false, "If true, just prints result instead of placing in table.")
	// components
	getCmd.AddCommand(getComponentsCmd)
	getComponentsCmd.PersistentFlags().StringVarP(&cmdGetFlags.Cluster, "cluster", "C", "", "get components for cluster")

	// params
	getCmd.AddCommand(getParamsCmd)
	getParamsCmd.PersistentFlags().StringVarP(&cmdGetFlags.Cluster, "cluster", "C", "", "get components for cluster")
	getParamsCmd.PersistentFlags().StringVarP(&cmdGetFlags.Component, "component", "c", "", "component to render params for")
	getParamsCmd.Flags().StringVarP(&paramPath, "param", "P", "", "return value of json param from supplied path")

}

var getClustersCmd = &cobra.Command{
	Use:   "clusters",
	Short: "Get all clusters",
	Long:  "Get all clusters defined in kr8 config hierarchy",
	Run: func(cmd *cobra.Command, args []string) {

<<<<<<< HEAD
		clusters, err := getClusters(rootConfig.ClusterDir)

		if err != nil {
			log.Fatal().Err(err).Msg("Error getting cluster")
		}
=======
		clusters, err := getClusters(clusterDir)
		fatalErrorCheck(err, "Error getting clusters")
>>>>>>> caaa4492

		if cmdGetFlags.NoTable {
			for _, c := range clusters.Cluster {
				println(c.Name + ": " + c.Path)
			}
			return
		}

		var entry []string
		table := tablewriter.NewWriter(os.Stdout)
		table.SetHeader([]string{"Name", "Path"})

		for _, c := range clusters.Cluster {
			entry = append(entry, c.Name)
			entry = append(entry, c.Path)
			table.Append(entry)
			entry = entry[:0]
		}
		table.Render()

	},
}

var getComponentsCmd = &cobra.Command{
	Use:   "components",
	Short: "Get all components",
	Long:  "Get all available components defined in the kr8 config hierarchy",
	Run: func(cmd *cobra.Command, args []string) {

		if cmdGetFlags.Cluster == "" && cmdGetFlags.ClusterParams == "" {
			log.Fatal().Msg("Please specify a --cluster name and/or --clusterparams file")
		}

		var params []string
		if cmdGetFlags.Cluster != "" {
			clusterPath := getCluster(rootConfig.ClusterDir, cmdGetFlags.Cluster)
			params = getClusterParams(rootConfig.ClusterDir, clusterPath)
		}
		if cmdGetFlags.ClusterParams != "" {
			params = append(params, cmdGetFlags.ClusterParams)
		}

		j := renderJsonnet(rootConfig.VMConfig, params, "._components", true, "", "components")
		if paramPath != "" {
			value := gjson.Get(j, paramPath)
			if value.String() == "" {
				log.Fatal().Msg("Error getting param: " + paramPath)
			} else {
				formatted := Pretty(j, rootConfig.Color)
				fmt.Println(formatted)
			}
		} else {
			formatted := Pretty(j, rootConfig.Color)
			fmt.Println(formatted)
		}
	},
}

var getParamsCmd = &cobra.Command{
	Use:   "params",
	Short: "Get parameter for components and clusters",
	Long:  "Get parameters assigned to clusters and components in the kr8 config hierarchy",
	Run: func(cmd *cobra.Command, args []string) {
		if cmdGetFlags.Cluster == "" {
			log.Fatal().Msg("Please specify a --cluster")
		}

		var cList []string
		if flagComponentName != "" {
			cList = append(cList, flagComponentName)
		}

		params := renderClusterParams(rootConfig.VMConfig, cmdGetFlags.Cluster, cList, cmdGetFlags.ClusterParams, true)

		if paramPath != "" {
			value := gjson.Get(params, paramPath)
			notUnset, _ := cmd.Flags().GetBool("notunset")
			if notUnset && value.String() == "" {
				log.Fatal().Msg("Error getting param: " + paramPath)
			} else {
				fmt.Println(value) // no formatting because this isn't always json, this is just the value of a field
			}
		} else {
			formatted := Pretty(params, rootConfig.Color)
			fmt.Println(formatted)
		}

	},
}<|MERGE_RESOLUTION|>--- conflicted
+++ resolved
@@ -71,16 +71,8 @@
 	Long:  "Get all clusters defined in kr8 config hierarchy",
 	Run: func(cmd *cobra.Command, args []string) {
 
-<<<<<<< HEAD
-		clusters, err := getClusters(rootConfig.ClusterDir)
-
-		if err != nil {
-			log.Fatal().Err(err).Msg("Error getting cluster")
-		}
-=======
 		clusters, err := getClusters(clusterDir)
 		fatalErrorCheck(err, "Error getting clusters")
->>>>>>> caaa4492
 
 		if cmdGetFlags.NoTable {
 			for _, c := range clusters.Cluster {
